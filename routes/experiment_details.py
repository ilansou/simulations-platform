--- conflicted
+++ resolved
@@ -329,18 +329,6 @@
             st.markdown("""
             ## FloodNS Framework Concepts
             
-<<<<<<< HEAD
-            #print("experiment:", experiment)
-
-            # if experiment["state"] == "Running" and experiment.get("run_dir"):
-            #     if check_experiment_status(experiment["run_dir"]):
-            #         experiments_collection.update_one(
-            #             {"_id": ObjectId(simulation_id)},
-            #             {"$set": {"state": "Finished", "end_time": datetime.now().isoformat()}}
-            #         )
-            #         st.session_state.files_ingested = None  # Reset to trigger ingestion
-            #         st.rerun()
-=======
             ### Core Components
             
             - **Network(V, E, F):** Network consisting of node set *V* and link set *E* connecting these nodes. Within the network is a set of flows *F* present.
@@ -369,7 +357,6 @@
             
         # Create tabs for the experiment details
         tab1, tab2 = st.tabs(["Experiment Details", "Chat with Simulation Data"])
->>>>>>> ec8a4e5b
 
         with tab1:
             st.header(f"Simulation Name: {experiment['simulation_name']}")
